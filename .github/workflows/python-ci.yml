name: Python Test Suite

on:
  push:
    branches:
      - main
  pull_request:
    branches:
      - main

jobs:
  run-tests:
    runs-on: ubuntu-latest

    strategy:
      matrix:
<<<<<<< HEAD
        python-version: [3.12.6] # You can add multiple versions if needed.
=======
        python-version: [3.12.6]
>>>>>>> e1b2dcce

    steps:
      - name: Checkout code
        uses: actions/checkout@v3 # Updated to the latest version

      - name: Set up Python
        uses: actions/setup-python@v4 # Updated to the latest version
        with:
          python-version: ${{ matrix.python-version }}

      - name: Install dependencies
        run: |
          python -m pip install --upgrade pip
          if [ -f requirements.txt ]; then pip install -r requirements.txt; fi

      - name: Set environment variables
        run: |
          echo "BEARER_TOKEN=${{ secrets.BEARER_TOKEN }}" >> $GITHUB_ENV
          echo "BASIC_AUTH=${{ secrets.BASIC_AUTH }}" >> $GITHUB_ENV
          echo "FOLDER_ID=${{ secrets.FOLDER_ID }}" >> $GITHUB_ENV
          echo "PROJECT_ID=${{ secrets.PROJECT_ID }}" >> $GITHUB_ENV
          echo "API_URL=${{ secrets.API_URL }}" >> $GITHUB_ENV

      - name: Run Python tests
        run: |
          python main.py<|MERGE_RESOLUTION|>--- conflicted
+++ resolved
@@ -14,11 +14,7 @@
 
     strategy:
       matrix:
-<<<<<<< HEAD
-        python-version: [3.12.6] # You can add multiple versions if needed.
-=======
         python-version: [3.12.6]
->>>>>>> e1b2dcce
 
     steps:
       - name: Checkout code
